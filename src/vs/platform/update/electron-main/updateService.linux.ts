/*---------------------------------------------------------------------------------------------
 *  Copyright (c) Microsoft Corporation. All rights reserved.
 *  Licensed under the MIT License. See License.txt in the project root for license information.
 *--------------------------------------------------------------------------------------------*/

import product from 'vs/platform/node/product';
import { IConfigurationService } from 'vs/platform/configuration/common/configuration';
import { ILifecycleService } from 'vs/platform/lifecycle/electron-main/lifecycleMain';
import { IRequestService } from 'vs/platform/request/node/request';
import { State, IUpdate, AvailableForDownload, UpdateType } from 'vs/platform/update/common/update';
import { ITelemetryService } from 'vs/platform/telemetry/common/telemetry';
import { IEnvironmentService } from 'vs/platform/environment/common/environment';
import { ILogService } from 'vs/platform/log/common/log';
import { createUpdateURL, AbstractUpdateService } from 'vs/platform/update/electron-main/abstractUpdateService';
import { asJson } from 'vs/base/node/request';
import { TPromise } from 'vs/base/common/winjs.base';
import { shell } from 'electron';
<<<<<<< HEAD
import { realpath } from 'vs/base/node/pfs';
import * as path from 'path';
import { spawn } from 'child_process';
=======
import { CancellationToken } from 'vs/base/common/cancellation';
>>>>>>> ae5b8fb1

export class LinuxUpdateService extends AbstractUpdateService {

	_serviceBrand: any;

	constructor(
		@ILifecycleService lifecycleService: ILifecycleService,
		@IConfigurationService configurationService: IConfigurationService,
		@ITelemetryService private telemetryService: ITelemetryService,
		@IEnvironmentService environmentService: IEnvironmentService,
		@IRequestService requestService: IRequestService,
		@ILogService logService: ILogService
	) {
		super(lifecycleService, configurationService, environmentService, requestService, logService);
	}

	protected buildUpdateFeedUrl(quality: string): string {
		return createUpdateURL(`linux-${process.arch}`, quality);
	}

	protected doCheckForUpdates(context: any): void {
		if (!this.url) {
			return;
		}

		this.setState(State.CheckingForUpdates(context));

<<<<<<< HEAD
		if (process.env.SNAP && process.env.SNAP_REVISION) {
			this.checkForSnapUpdate();
		} else {
			this.requestService.request({ url: this.url })
				.then<IUpdate>(asJson)
				.then(update => {
					if (!update || !update.url || !update.version || !update.productVersion) {
						/* __GDPR__
								"update:notAvailable" : {
									"explicit" : { "classification": "SystemMetaData", "purpose": "FeatureInsight" }
								}
							*/
						this.telemetryService.publicLog('update:notAvailable', { explicit: !!context });

						this.setState(State.Idle);
					} else {
						this.setState(State.AvailableForDownload(update));
					}
				})
				.then(null, err => {
					this.logService.error(err);

=======
		this.requestService.request({ url: this.url }, CancellationToken.None)
			.then<IUpdate>(asJson)
			.then(update => {
				if (!update || !update.url || !update.version || !update.productVersion) {
>>>>>>> ae5b8fb1
					/* __GDPR__
							"update:notAvailable" : {
								"explicit" : { "classification": "SystemMetaData", "purpose": "FeatureInsight", "isMeasurement": true }
							}
						*/
					this.telemetryService.publicLog('update:notAvailable', { explicit: !!context });

<<<<<<< HEAD
					this.setState(State.Idle);
				});
		}
	}

	private checkForSnapUpdate() {
		// If the application was installed as a snap, updates happen in the
		// background automatically, we just need to check to see if an update
		// has already happened.
		realpath(`/snap/${product.applicationName}/current`).then(resolvedCurrentSnapPath => {
			const currentRevision = path.basename(resolvedCurrentSnapPath);
			if (process.env.SNAP_REVISION !== currentRevision) {
				this.setState(State.Ready(null));
			} else {
				this.setState(State.Idle);
			}
		});
=======
					this.setState(State.Idle(UpdateType.Archive));
				} else {
					this.setState(State.AvailableForDownload(update));
				}
			})
			.then(null, err => {
				this.logService.error(err);

				/* __GDPR__
					"update:notAvailable" : {
						"explicit" : { "classification": "SystemMetaData", "purpose": "FeatureInsight", "isMeasurement": true }
					}
					*/
				this.telemetryService.publicLog('update:notAvailable', { explicit: !!context });
				this.setState(State.Idle(UpdateType.Archive, err.message || err));
			});
>>>>>>> ae5b8fb1
	}

	protected doDownloadUpdate(state: AvailableForDownload): TPromise<void> {
		// Use the download URL if available as we don't currently detect the package type that was
		// installed and the website download page is more useful than the tarball generally.
		if (product.downloadUrl && product.downloadUrl.length > 0) {
			shell.openExternal(product.downloadUrl);
		} else if (state.update.url) {
			shell.openExternal(state.update.url);
		}

		this.setState(State.Idle(UpdateType.Archive));
		return TPromise.as(void 0);
	}

	protected doQuitAndInstall(): void {
		this.logService.trace('update#quitAndInstall(): running raw#quitAndInstall()');

		// Allow 3 seconds for VS Code to close
		spawn('bash', ['-c', path.join(process.env.SNAP, `usr/share/${product.applicationName}/snapUpdate.sh`)], {
			detached: true,
			stdio: ['ignore', 'ignore', 'ignore']
		});
	}
}<|MERGE_RESOLUTION|>--- conflicted
+++ resolved
@@ -15,13 +15,10 @@
 import { asJson } from 'vs/base/node/request';
 import { TPromise } from 'vs/base/common/winjs.base';
 import { shell } from 'electron';
-<<<<<<< HEAD
+import { CancellationToken } from 'vs/base/common/cancellation';
 import { realpath } from 'vs/base/node/pfs';
 import * as path from 'path';
 import { spawn } from 'child_process';
-=======
-import { CancellationToken } from 'vs/base/common/cancellation';
->>>>>>> ae5b8fb1
 
 export class LinuxUpdateService extends AbstractUpdateService {
 
@@ -49,22 +46,21 @@
 
 		this.setState(State.CheckingForUpdates(context));
 
-<<<<<<< HEAD
 		if (process.env.SNAP && process.env.SNAP_REVISION) {
 			this.checkForSnapUpdate();
 		} else {
-			this.requestService.request({ url: this.url })
+			this.requestService.request({ url: this.url }, CancellationToken.None)
 				.then<IUpdate>(asJson)
 				.then(update => {
 					if (!update || !update.url || !update.version || !update.productVersion) {
 						/* __GDPR__
 								"update:notAvailable" : {
-									"explicit" : { "classification": "SystemMetaData", "purpose": "FeatureInsight" }
+									"explicit" : { "classification": "SystemMetaData", "purpose": "FeatureInsight", "isMeasurement": true }
 								}
 							*/
 						this.telemetryService.publicLog('update:notAvailable', { explicit: !!context });
 
-						this.setState(State.Idle);
+						this.setState(State.Idle(UpdateType.Archive));
 					} else {
 						this.setState(State.AvailableForDownload(update));
 					}
@@ -72,55 +68,30 @@
 				.then(null, err => {
 					this.logService.error(err);
 
-=======
-		this.requestService.request({ url: this.url }, CancellationToken.None)
-			.then<IUpdate>(asJson)
-			.then(update => {
-				if (!update || !update.url || !update.version || !update.productVersion) {
->>>>>>> ae5b8fb1
 					/* __GDPR__
-							"update:notAvailable" : {
-								"explicit" : { "classification": "SystemMetaData", "purpose": "FeatureInsight", "isMeasurement": true }
-							}
+						"update:notAvailable" : {
+							"explicit" : { "classification": "SystemMetaData", "purpose": "FeatureInsight", "isMeasurement": true }
+						}
 						*/
 					this.telemetryService.publicLog('update:notAvailable', { explicit: !!context });
-
-<<<<<<< HEAD
-					this.setState(State.Idle);
+					this.setState(State.Idle(UpdateType.Archive, err.message || err));
 				});
 		}
 	}
 
-	private checkForSnapUpdate() {
+	private checkForSnapUpdate(): void {
 		// If the application was installed as a snap, updates happen in the
 		// background automatically, we just need to check to see if an update
 		// has already happened.
 		realpath(`/snap/${product.applicationName}/current`).then(resolvedCurrentSnapPath => {
 			const currentRevision = path.basename(resolvedCurrentSnapPath);
+
 			if (process.env.SNAP_REVISION !== currentRevision) {
 				this.setState(State.Ready(null));
 			} else {
-				this.setState(State.Idle);
+				this.setState(State.Idle(UpdateType.Archive));
 			}
 		});
-=======
-					this.setState(State.Idle(UpdateType.Archive));
-				} else {
-					this.setState(State.AvailableForDownload(update));
-				}
-			})
-			.then(null, err => {
-				this.logService.error(err);
-
-				/* __GDPR__
-					"update:notAvailable" : {
-						"explicit" : { "classification": "SystemMetaData", "purpose": "FeatureInsight", "isMeasurement": true }
-					}
-					*/
-				this.telemetryService.publicLog('update:notAvailable', { explicit: !!context });
-				this.setState(State.Idle(UpdateType.Archive, err.message || err));
-			});
->>>>>>> ae5b8fb1
 	}
 
 	protected doDownloadUpdate(state: AvailableForDownload): TPromise<void> {
