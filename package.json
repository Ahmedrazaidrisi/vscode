{
  "name": "code-oss-dev",
  "version": "1.50.0",
  "distro": "4e70546a844cc9044dab1f605033be5c745f1940",
  "author": {
    "name": "Microsoft Corporation"
  },
  "license": "MIT",
  "main": "./out/main",
  "private": true,
  "scripts": {
    "test": "mocha",
    "test-browser": "node test/unit/browser/index.js",
    "preinstall": "node build/npm/preinstall.js",
    "postinstall": "node build/npm/postinstall.js",
    "compile": "gulp compile --max_old_space_size=4095",
    "watch": "concurrently \"npm:watch-client\" \"npm:watch-extensions\"",
    "watchd": "deemon yarn watch",
    "watch-webd": "deemon yarn watch-web",
    "kill-watchd": "deemon --kill yarn watch",
    "kill-watch-webd": "deemon --kill yarn watch-web",
    "restart-watchd": "deemon --restart yarn watch",
    "restart-watch-webd": "deemon --restart yarn watch-web",
    "watch-client": "gulp watch-client --max_old_space_size=4095",
    "watch-clientd": "deemon yarn watch-client",
    "kill-watch-clientd": "deemon --kill yarn watch-client",
    "watch-extensions": "gulp watch-extensions --max_old_space_size=4095",
    "watch-extensionsd": "deemon yarn watch-extensions",
    "kill-watch-extensionsd": "deemon --kill yarn watch-extensions",
    "mocha": "mocha test/unit/node/all.js --delay",
    "precommit": "node build/gulpfile.hygiene.js",
    "gulp": "gulp --max_old_space_size=8192",
    "electron": "node build/lib/electron",
    "7z": "7z",
    "update-grammars": "node build/npm/update-all-grammars.js",
    "update-localization-extension": "node build/npm/update-localization-extension.js",
    "smoketest": "cd test/smoke && node test/index.js",
    "download-builtin-extensions": "node build/lib/builtInExtensions.js",
    "monaco-compile-check": "tsc -p src/tsconfig.monaco.json --noEmit",
    "tsec-compile-check": "node_modules/tsec/bin/tsec -p src/tsconfig.json --noEmit",
    "valid-layers-check": "node build/lib/layersChecker.js",
    "strict-function-types-watch": "tsc --watch -p src/tsconfig.json --noEmit --strictFunctionTypes",
    "update-distro": "node build/npm/update-distro.js",
    "web": "node resources/web/code-web.js",
    "compile-web": "gulp compile-web --max_old_space_size=4095",
    "watch-web": "gulp watch-web --max_old_space_size=4095",
    "eslint": "eslint -c .eslintrc.json --rulesdir ./build/lib/eslint --ext .ts --ext .js ./src/vs ./extensions"
  },
  "dependencies": {
    "applicationinsights": "1.0.8",
    "chokidar": "3.4.2",
    "graceful-fs": "4.2.3",
    "http-proxy-agent": "^2.1.0",
    "https-proxy-agent": "^2.2.3",
    "iconv-lite-umd": "0.6.8",
    "jschardet": "2.2.1",
    "keytar": "^5.5.0",
    "minimist": "^1.2.5",
    "native-is-elevated": "0.4.1",
    "native-keymap": "2.2.0",
    "native-watchdog": "1.3.0",
    "node-pty": "0.10.0-beta17",
    "semver-umd": "^5.5.7",
    "spdlog": "^0.11.1",
    "sudo-prompt": "9.1.1",
    "tas-client": "^0.0.950",
    "v8-inspect-profiler": "^0.0.20",
    "vscode-nsfw": "1.2.8",
    "vscode-oniguruma": "1.3.1",
    "vscode-proxy-agent": "^0.5.2",
<<<<<<< HEAD
    "vscode-ripgrep": "^1.8.0",
    "vscode-sqlite3": "5.0.1",
=======
    "vscode-ripgrep": "^1.9.0",
    "vscode-sqlite3": "4.0.10",
>>>>>>> 371f6306
    "vscode-textmate": "5.2.0",
    "xterm": "4.9.0-beta.32",
    "xterm-addon-search": "0.7.0",
    "xterm-addon-unicode11": "0.2.0",
    "xterm-addon-webgl": "0.9.0-beta.4",
    "yauzl": "^2.9.2",
    "yazl": "^2.4.3"
  },
  "devDependencies": {
    "7zip": "0.0.6",
    "@types/applicationinsights": "0.20.0",
    "@types/chokidar": "2.1.3",
    "@types/cookie": "^0.3.3",
    "@types/debug": "^4.1.5",
    "@types/graceful-fs": "4.1.2",
    "@types/http-proxy-agent": "^2.0.1",
    "@types/keytar": "^4.4.0",
    "@types/minimist": "^1.2.0",
    "@types/mocha": "2.2.39",
    "@types/node": "^12.11.7",
    "@types/sinon": "^1.16.36",
    "@types/vscode-windows-registry": "^1.0.0",
    "@types/webpack": "^4.4.10",
    "@types/windows-foreground-love": "^0.3.0",
    "@types/windows-mutex": "^0.4.0",
    "@types/windows-process-tree": "^0.2.0",
    "@types/winreg": "^1.2.30",
    "@types/yauzl": "^2.9.1",
    "@types/yazl": "^2.4.2",
    "@typescript-eslint/eslint-plugin": "3.2.0",
    "@typescript-eslint/parser": "^3.3.0",
    "ansi-colors": "^3.2.3",
    "asar": "^3.0.3",
    "chromium-pickle-js": "^0.2.0",
    "concurrently": "^5.2.0",
    "copy-webpack-plugin": "^4.5.2",
    "cson-parser": "^1.3.3",
    "css-loader": "^3.2.0",
    "debounce": "^1.0.0",
    "deemon": "^1.4.0",
    "electron": "9.3.0",
    "eslint": "6.8.0",
    "eslint-plugin-jsdoc": "^19.1.0",
    "event-stream": "3.3.4",
    "fancy-log": "^1.3.3",
    "fast-plist": "0.1.2",
    "file-loader": "^4.2.0",
    "glob": "^5.0.13",
    "gulp": "^4.0.0",
    "gulp-atom-electron": "^1.22.0",
    "gulp-azure-storage": "^0.10.0",
    "gulp-buffer": "0.0.2",
    "gulp-concat": "^2.6.1",
    "gulp-cssnano": "^2.1.3",
    "gulp-eslint": "^5.0.0",
    "gulp-filter": "^5.1.0",
    "gulp-flatmap": "^1.0.2",
    "gulp-gunzip": "^1.0.0",
    "gulp-json-editor": "^2.5.0",
    "gulp-plumber": "^1.2.0",
    "gulp-remote-retry-src": "^0.6.0",
    "gulp-rename": "^1.2.0",
    "gulp-replace": "^0.5.4",
    "gulp-shell": "^0.6.5",
    "gulp-tsb": "4.0.5",
    "gulp-untar": "^0.0.7",
    "gulp-vinyl-zip": "^2.1.2",
    "husky": "^0.13.1",
    "innosetup": "6.0.5",
    "is": "^3.1.0",
    "istanbul-lib-coverage": "^3.0.0",
    "istanbul-lib-instrument": "^4.0.0",
    "istanbul-lib-report": "^3.0.0",
    "istanbul-lib-source-maps": "^4.0.0",
    "istanbul-reports": "^3.0.0",
    "jsdom-no-contextify": "^3.1.0",
    "lazy.js": "^0.4.2",
    "merge-options": "^1.0.1",
    "mime": "^1.4.1",
    "minimatch": "^3.0.4",
    "mkdirp": "^0.5.0",
    "mocha": "^2.2.5",
    "mocha-junit-reporter": "^1.17.0",
    "opn": "^6.0.0",
    "optimist": "0.3.5",
    "p-all": "^1.0.0",
    "playwright": "1.3.0",
    "pump": "^1.0.1",
    "queue": "3.0.6",
    "rcedit": "^1.1.0",
    "rimraf": "^2.2.8",
    "sinon": "^1.17.2",
    "source-map": "^0.4.4",
    "style-loader": "^1.0.0",
    "ts-loader": "^4.4.2",
    "tsec": "googleinterns/tsec",
    "typescript": "^4.1.0-dev.20200824",
    "typescript-formatter": "7.1.0",
    "underscore": "^1.8.2",
    "vinyl": "^2.0.0",
    "vinyl-fs": "^3.0.0",
    "vsce": "1.48.0",
    "vscode-debugprotocol": "1.41.0",
    "vscode-nls-dev": "^3.3.1",
    "webpack": "^4.43.0",
    "webpack-cli": "^3.3.12",
    "webpack-stream": "^5.2.1",
    "yaserver": "^0.2.0"
  },
  "repository": {
    "type": "git",
    "url": "https://github.com/Microsoft/vscode.git"
  },
  "bugs": {
    "url": "https://github.com/Microsoft/vscode/issues"
  },
  "optionalDependencies": {
    "vscode-windows-ca-certs": "0.2.0",
    "vscode-windows-registry": "1.0.2",
    "windows-foreground-love": "0.2.0",
    "windows-mutex": "0.3.0",
    "windows-process-tree": "0.2.4"
  }
}<|MERGE_RESOLUTION|>--- conflicted
+++ resolved
@@ -68,13 +68,8 @@
     "vscode-nsfw": "1.2.8",
     "vscode-oniguruma": "1.3.1",
     "vscode-proxy-agent": "^0.5.2",
-<<<<<<< HEAD
-    "vscode-ripgrep": "^1.8.0",
+    "vscode-ripgrep": "^1.9.0",
     "vscode-sqlite3": "5.0.1",
-=======
-    "vscode-ripgrep": "^1.9.0",
-    "vscode-sqlite3": "4.0.10",
->>>>>>> 371f6306
     "vscode-textmate": "5.2.0",
     "xterm": "4.9.0-beta.32",
     "xterm-addon-search": "0.7.0",
